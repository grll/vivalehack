--- conflicted
+++ resolved
@@ -2,11 +2,6 @@
 node_modules
 __pycache__
 dist
-<<<<<<< HEAD
 .env
-node_modules
 .vite
-.vscode
-=======
-.env
->>>>>>> de978ae4
+.vscode